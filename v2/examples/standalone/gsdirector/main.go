// Copyright 2024 Google LLC
//
// Licensed under the Apache License, Version 2.0 (the "License");
// you may not use this file except in compliance with the License.
// You may obtain a copy of the License at
//
//	http://www.apache.org/licenses/LICENSE-2.0
//
// Unless required by applicable law or agreed to in writing, software
// distributed under the License is distributed on an "AS IS" BASIS,
// WITHOUT WARRANTIES OR CONDITIONS OF ANY KIND, either express or implied.
// See the License for the specific language governing permissions and
// limitations under the License.
//
// NOTE: WIP, this is a testbed right now.
package main

import (
	"context"
	"io"
	"math"
	"net/http"
	_ "net/http"
	_ "net/http/pprof"
	"os"
	"os/signal"
	"strings"
	"sync"
	"syscall"

	"github.com/sirupsen/logrus"
	"github.com/spf13/viper"
	"go.opentelemetry.io/otel/metric"

	// Required for protojson to correctly parse JSON when unmarshalling to protobufs that contain
	// 'well-known types' https://github.com/golang/protobuf/issues/1156

	_ "google.golang.org/protobuf/types/known/wrapperspb"

	pb "github.com/googleforgames/open-match2/v2/pkg/pb"
	
	"open-match.dev/open-match-ecosystem/v2/internal/assignmentdistributor"
	"open-match.dev/open-match-ecosystem/v2/internal/gsdirector"
	"open-match.dev/open-match-ecosystem/v2/internal/logging"
	"open-match.dev/open-match-ecosystem/v2/internal/metrics"
	"open-match.dev/open-match-ecosystem/v2/internal/omclient"
)

var (
	statusUpdateMutex sync.RWMutex
	cycleStatus       string
	cfg               = viper.New()
	tickets           sync.Map
	meterptr          *metric.Meter
	otelShutdownFunc  func(context.Context) error
)

func main() {

	// Quit this process on the signals sent by kubernetes/knative/Cloud Run/ctrl+c.
	signalChan := make(chan os.Signal, 1)
	signal.Notify(signalChan, syscall.SIGTERM, syscall.SIGINT)
	ctx, cancel := context.WithCancel(context.Background())
	defer cancel()

	// Connection config.
	cfg.SetDefault("OM_CORE_ADDR", "http://localhost:8080")
	cfg.SetDefault("SOLODUEL_ADDR", "http://localhost")
	cfg.SetDefault("PORT", "8090")

	// OM core config that the matchmaker needs to respect
	cfg.SetDefault("OM_CORE_MAX_UPDATES_PER_ACTIVATION_CALL", 500)

	// InvokeMatchmaking Function config
	cfg.SetDefault("NUM_MM_CYCLES", math.MaxInt32)                   // Default is essentially forever
	cfg.SetDefault("NUM_CONSECUTIVE_EMPTY_MM_CYCLES_BEFORE_QUIT", 3) // Exit if 3 matchmaking cycles come back empty

	// Override these with env vars when doing local development.
	// Suggested values in that case are "text", "debug", and "false",
	// respectively
	cfg.SetDefault("LOGGING_FORMAT", "json")
	cfg.SetDefault("LOGGING_LEVEL", "info")
	cfg.SetDefault("LOG_CALLER", "false")

	// Metrics config
	cfg.SetDefault("OTEL_SIDECAR", "true")
	cfg.SetDefault("OTEL_PROM_PORT", 2225)

	// Assignment distribution config
	cfg.SetDefault("ASSIGNMENT_DISTRIBUTION_PATH", "channel")
	// Only used if the ASSIGNMENT_DISTRIBUTION_PATH is set to 'pubsub'
	cfg.SetDefault("GCP_PROJECT_ID", "replace_me")
	cfg.SetDefault("ASSIGNMENT_TOPIC_ID", "replace_me")

	// Read overrides from env vars
	cfg.AutomaticEnv()

	// Set up structured logging
	// Default logging configuration is json that plays nicely with Google Cloud Run.
	log := logging.NewSharedLogger(cfg)
	logger := log.WithFields(logrus.Fields{"component": "game_server_director"})
	logger.Debugf("%v cycles", cfg.GetInt("NUM_MM_CYCLES"))

	// Initialize Metrics
	if cfg.GetBool("OTEL_SIDECAR") {
		meterptr, otelShutdownFunc = metrics.InitializeOtel()
	} else {
		meterptr, otelShutdownFunc = metrics.InitializeOtelWithLocalProm(cfg.GetInt("OTEL_PROM_PORT"))
	}
	defer otelShutdownFunc(ctx) //nolint:errcheck

	// Initialize assignment distribution
	var publisher assignmentdistributor.Sender
	switch cfg.GetString("ASSIGNMENT_DISTRIBUTION_PATH") {
	case "pubsub":
		// NOTE: If using pubsub to send assignments from your director to your matchmaking queue,
		// make sure you have sufficient quota for subscriptions in your GCP project. Each instance of the
		// mmqueue will make a unique topic subscription.
		log.Println("Using Google Cloud Pub/Sub for assignment distribution")

		// Instantiate the Pub/Sub receiver
		publisher = assignmentdistributor.NewPubSubPublisher(
			cfg.GetString("GCP_PROJECT_ID"),
			cfg.GetString("ASSIGNMENT_TOPIC_ID"),
			log,
		)
	case "channel":
		fallthrough // default is 'channel'
	default:
		log.Info("Using Go channels for assignment distribution")
		assignmentsChan := make(chan *pb.Roster)
		publisher = assignmentdistributor.NewChannelSender(assignmentsChan)
	}

	// Initialize the director
	d := &gsdirector.MockDirector{
		OmClient: &omclient.RestfulOMGrpcClient{
			Client: &http.Client{},
			Log:    log,
			Cfg:    cfg,
		},
		GSManager: &gsdirector.MockAgonesIntegration{
			Log: log,
		},
		Cfg:                   cfg,
		Log:                   log,
		AssignmentPublisher: publisher,
		OtelMeterPtr:          meterptr,
	}
<<<<<<< HEAD
	err := d.GSManager.Init(
		gsdirector.FleetConfig, 
		gsdirector.ZonePools, 
		gsdirector.GameModesInZone,
	)
=======

	// In a real stand-alone director, you would read in your actual game server configuration and construct
	// the FleetConfig, ZonePools, and GameModesInZone. For automated testing, we use the sample ones
	// defined in the internal/gsdirector module.
	err := d.GSManager.Init(gsdirector.FleetConfig, gsdirector.ZonePools, gsdirector.GameModesInZone)
>>>>>>> d4c84b0a
	if err != nil {
		log.Errorf("Failure initializing game server manager matchmaking parameters: %v", err)
	}

	//Check connection before spinning everything up.
	err = d.OmClient.ValidateConnection(ctx, cfg.GetString("OM_CORE_ADDR"))
	if err != nil {
		logger.Errorf("OM Connection test failure: %v", err)
		if strings.Contains(err.Error(), "connect: connection refused") {
			logger.Fatal("Unrecoverable error. Is the OM_CORE_ADDR config set correctly?")
			os.Exit(1)
		}
	}

	// Start the director. This is where profiles get sent to the InvokeMMFs()
	// call, and matches returned.
	go d.Run(ctx)

	// Basic default handler that just returns the current matchmaking progress status as a string.
	http.HandleFunc("/", func(w http.ResponseWriter, r *http.Request) {
		statusUpdateMutex.RLock()
		defer statusUpdateMutex.RUnlock()
		io.WriteString(w, cycleStatus)
	})

	// Start http server so this application can be run on serverless platforms.
	logger.Infof("PORT '%v' detected", cfg.GetString("PORT"))
	srv := &http.Server{Addr: ":" + cfg.GetString("PORT")}
	go func() {
		// ErrServerClosed is the error returned by http.Server on graceful exit.
		if err := srv.ListenAndServe(); err != http.ErrServerClosed {
			logger.Fatal(err)
		}
	}()

	// Wait for quit signal
	<-signalChan
	if err := srv.Shutdown(ctx); err != nil {
		logger.Fatal(err)
	}
	logger.Info("Exiting...")
}<|MERGE_RESOLUTION|>--- conflicted
+++ resolved
@@ -38,7 +38,7 @@
 	_ "google.golang.org/protobuf/types/known/wrapperspb"
 
 	pb "github.com/googleforgames/open-match2/v2/pkg/pb"
-	
+
 	"open-match.dev/open-match-ecosystem/v2/internal/assignmentdistributor"
 	"open-match.dev/open-match-ecosystem/v2/internal/gsdirector"
 	"open-match.dev/open-match-ecosystem/v2/internal/logging"
@@ -147,19 +147,10 @@
 		AssignmentPublisher: publisher,
 		OtelMeterPtr:          meterptr,
 	}
-<<<<<<< HEAD
-	err := d.GSManager.Init(
-		gsdirector.FleetConfig, 
-		gsdirector.ZonePools, 
-		gsdirector.GameModesInZone,
-	)
-=======
-
 	// In a real stand-alone director, you would read in your actual game server configuration and construct
 	// the FleetConfig, ZonePools, and GameModesInZone. For automated testing, we use the sample ones
 	// defined in the internal/gsdirector module.
 	err := d.GSManager.Init(gsdirector.FleetConfig, gsdirector.ZonePools, gsdirector.GameModesInZone)
->>>>>>> d4c84b0a
 	if err != nil {
 		log.Errorf("Failure initializing game server manager matchmaking parameters: %v", err)
 	}
